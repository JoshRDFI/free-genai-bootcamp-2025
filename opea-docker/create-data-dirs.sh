#!/bin/bash

# Create all necessary data directories for opea-docker

# Base data directory
mkdir -p ./data

# Service-specific data directories
mkdir -p ./data/shared_db
mkdir -p ./data/ollama_data
mkdir -p ./data/chroma_data
mkdir -p ./data/tts_data
mkdir -p ./data/asr_data
mkdir -p ./data/llm_xtts
mkdir -p ./data/mangaocr_models
<<<<<<< HEAD
mkdir -p ./data/waifu
mkdir -p ./data/embeddings
=======
mkdir -p ./data/guardrails
>>>>>>> 9d20b1e2

echo "All data directories created successfully." <|MERGE_RESOLUTION|>--- conflicted
+++ resolved
@@ -13,11 +13,8 @@
 mkdir -p ./data/asr_data
 mkdir -p ./data/llm_xtts
 mkdir -p ./data/mangaocr_models
-<<<<<<< HEAD
 mkdir -p ./data/waifu
 mkdir -p ./data/embeddings
-=======
 mkdir -p ./data/guardrails
->>>>>>> 9d20b1e2
 
 echo "All data directories created successfully." 